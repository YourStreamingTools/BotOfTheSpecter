--- conflicted
+++ resolved
@@ -38,12 +38,6 @@
 load_dotenv()
 
 # Custom Bot Modules
-<<<<<<< HEAD
-from bot.beta import SYSTEM
-from bot_modules.custom_commands import handle_custom_command as custom_commands
-from bot_modules import database as get_mysql_connection
-from bot_modules.logger import initialize_loggers
-=======
 import bot_modules.custom_commands
 import bot_modules.database
 import bot_modules.logger
@@ -58,7 +52,6 @@
 from bot_modules.websocket_notice import websocket_notice
 from bot_modules.fourthwall_events import process_fourthwall_event
 from bot_modules.twitch.channel_points import channel_point_rewards
->>>>>>> a79ba4cc
 
 # Parse command-line arguments
 parser = argparse.ArgumentParser(description="BotOfTheSpecter Chat Bot")
@@ -77,11 +70,7 @@
 API_TOKEN = args.api_token
 BOT_USERNAME = "botofthespecter"
 VERSION = "5.4"
-<<<<<<< HEAD
-SYSTEM = "APLHA"
-=======
 SYSTEM = "ALPHA"
->>>>>>> a79ba4cc
 SQL_HOST = os.getenv('SQL_HOST')
 SQL_USER = os.getenv('SQL_USER')
 SQL_PASSWORD = os.getenv('SQL_PASSWORD')
@@ -101,10 +90,7 @@
 builtin_aliases = {"cmds", "back", "so", "typocount", "edittypo", "removetypo", "death+", "death-", "mysub", "sr"}
 
 # Initialize loggers with the actual channel name
-<<<<<<< HEAD
-=======
 global bot_logger, chat_logger, twitch_logger, api_logger, chat_history_logger, event_logger, websocket_logger
->>>>>>> a79ba4cc
 initialize_loggers(CHANNEL_NAME)
 from bot_modules.logger import bot_logger, chat_logger, twitch_logger, api_logger, chat_history_logger, event_logger, websocket_logger
 
@@ -5893,94 +5879,6 @@
     finally:
         await sqldb.ensure_closed()
 
-<<<<<<< HEAD
-# Unified function to connect to the websocket server and push notices
-async def websocket_notice(
-    event, user=None, death=None, game=None, weather=None, cheer_amount=None,
-    sub_tier=None, sub_months=None, raid_viewers=None, text=None, sound=None,
-    video=None, additional_data=None
-):
-    sqldb = await get_mysql_connection(CHANNEL_NAME)
-    try:
-        async with sqldb.cursor(aiomysql.DictCursor) as cursor:
-            async with ClientSession() as session:
-                params = {
-                    'code': API_TOKEN,
-                    'event': event
-                }
-                # Event-specific parameter handling
-                if event == "WALKON" and user:
-                    walkon_file_path = f"/var/www/walkons/{CHANNEL_NAME}/{user}.mp3"
-                    if os.path.exists(walkon_file_path):
-                        params['channel'] = CHANNEL_NAME
-                        params['user'] = user
-                    else:
-                        return
-                elif event == "DEATHS" and death and game:
-                    params['death-text'] = death
-                    params['game'] = game
-                elif event in ["STREAM_ONLINE", "STREAM_OFFLINE"]:
-                    pass  # No additional parameters needed
-                elif event == "WEATHER" and weather:
-                    params['location'] = weather
-                elif event == "TWITCH_FOLLOW" and user:
-                    params['twitch-username'] = user
-                elif event == "TWITCH_CHEER" and user and cheer_amount:
-                    params['twitch-username'] = user
-                    params['twitch-cheer-amount'] = cheer_amount
-                elif event == "TWITCH_SUB" and user and sub_tier and sub_months:
-                    params['twitch-username'] = user
-                    params['twitch-tier'] = sub_tier
-                    params['twitch-sub-months'] = sub_months
-                elif event == "TWITCH_RAID" and user and raid_viewers:
-                    params['twitch-username'] = user
-                    params['twitch-raid'] = raid_viewers
-                elif event == "TTS" and text:
-                    # Make a database query to fetch additional information for TTS
-                    try:
-                        query = "SELECT voice, language FROM tts_settings WHERE user = %s"
-                        await cursor.execute(query, (user,))
-                        result = await cursor.fetchone()
-                        if result:
-                            params['voice'] = result.get('voice', 'default')
-                            params['language'] = result.get('language', 'en')
-                        else:
-                            params['voice'] = 'default'
-                            params['language'] = 'en'
-                    except aiomysql.Error as e:
-                        bot_logger.error(f"Database error while fetching TTS settings for user '{user}': {e}")
-                        params['voice'] = 'default'
-                        params['language'] = 'en'
-                    params['text'] = text
-                elif event in ["SUBATHON_START", "SUBATHON_STOP", "SUBATHON_PAUSE", "SUBATHON_RESUME", "SUBATHON_ADD_TIME"]:
-                    if additional_data:
-                        params.update(additional_data)
-                    else:
-                        bot_logger.error(f"Event '{event}' requires additional parameters.")
-                        return
-                elif event == "SOUND_ALERT" and sound:
-                    params['sound'] = f"https://soundalerts.botofthespecter.com/{CHANNEL_NAME}/{sound}"
-                elif event == "VIDEO_ALERT" and video:
-                    params['video'] = f"https://videoalerts.botofthespecter.com/{CHANNEL_NAME}/{video}"
-                else:
-                    bot_logger.error(f"Event '{event}' requires additional parameters or is not recognized")
-                    return
-                # URL-encode the parameters
-                encoded_params = urlencode(params)
-                url = f'https://websocket.botofthespecter.com/notify?{encoded_params}'
-                # Send the HTTP request
-                async with session.get(url) as response:
-                    if response.status == 200:
-                        bot_logger.info(f"HTTP event '{event}' sent successfully with params: {params}")
-                    else:
-                        bot_logger.error(f"Failed to send HTTP event '{event}'. Status: {response.status}")
-    except Exception as e:
-        bot_logger.error(f"Error while processing websocket notice: {e}")
-    finally:
-        await sqldb.ensure_closed()
-
-=======
->>>>>>> a79ba4cc
 # Function to create the command in the database if it doesn't exist
 async def builtin_commands_creation():
     sqldb = await get_mysql_connection(CHANNEL_NAME)
@@ -6176,72 +6074,6 @@
         finally:
             await sqldb.ensure_closed()
 
-<<<<<<< HEAD
-async def channel_point_rewards():
-    # Check the broadcaster's type
-    user_api_url = f"https://api.twitch.tv/helix/users?id={CHANNEL_ID}"
-    headers = {
-        "Client-Id": CLIENT_ID,
-        "Authorization": f"Bearer {CHANNEL_AUTH}"
-    }
-    try:
-        # Get MySQL connection
-        sqldb = await get_mysql_connection(CHANNEL_NAME)
-        async with sqldb.cursor(aiomysql.DictCursor) as cursor:
-            async with aiohttp.ClientSession() as session:
-                # Fetch broadcaster info
-                async with session.get(user_api_url, headers=headers) as user_response:
-                    if user_response.status == 200:
-                        user_data = await user_response.json()
-                        broadcaster_type = user_data["data"][0].get("broadcaster_type", "")
-                        if broadcaster_type not in ["affiliate", "partner"]:
-                            api_logger.info(f"Broadcaster type '{broadcaster_type}' does not support channel points. Exiting.")
-                            return
-                    else:
-                        api_logger.error(f"Failed to fetch broadcaster info: {user_response.status} {user_response.reason}")
-                        return
-                # If the broadcaster is an affiliate or partner, proceed with fetching rewards
-                api_url = f"https://api.twitch.tv/helix/channel_points/custom_rewards?broadcaster_id={CHANNEL_ID}"
-                async with session.get(api_url, headers=headers) as response:
-                    if response.status == 200:
-                        data = await response.json()
-                        rewards = data.get("data", [])
-                        for reward in rewards:
-                            reward_id = reward.get("id")
-                            reward_title = reward.get("title")
-                            reward_cost = reward.get("cost")
-                            # Check if the reward already exists in the database
-                            await cursor.execute("SELECT COUNT(*) FROM channel_point_rewards WHERE reward_id = %s", (reward_id,))
-                            count_result = await cursor.fetchone()
-                            if count_result["COUNT(*)"] == 0:
-                                # Insert new reward
-                                api_logger.info(f"Inserting new reward: {reward_id}, {reward_title}, {reward_cost}")
-                                await cursor.execute(
-                                    "INSERT INTO channel_point_rewards (reward_id, reward_title, reward_cost) "
-                                    "VALUES (%s, %s, %s)",
-                                    (reward_id, reward_title, reward_cost)
-                                )
-                            else:
-                                # Update existing reward
-                                await cursor.execute(
-                                    "UPDATE channel_point_rewards SET reward_title = %s, reward_cost = %s "
-                                    "WHERE reward_id = %s",
-                                    (reward_title, reward_cost, reward_id)
-                                )
-                        api_logger.info("Rewards processed successfully.")
-                    else:
-                        api_logger.error(f"Failed to fetch rewards: {response.status} {response.reason}")
-                        
-        await sqldb.commit()
-    except Exception as e:
-        api_logger.error(f"An error occurred in channel_point_rewards: {str(e)}")
-    finally:
-        if sqldb:
-            sqldb.close()
-            await sqldb.ensure_closed()
-
-=======
->>>>>>> a79ba4cc
 # Function to generate random Lotto numbers
 async def user_lotto_numbers():
     # Draw 7 winning numbers and 3 supplementary numbers from 1-47
